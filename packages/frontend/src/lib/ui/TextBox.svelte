<script lang="ts">
	export let name = '';
	export let multiline = false;
	export let placeholder = '';
	export let value = '';
	export let disabled = false;

	function handleKeydown() {
		const tx = document.getElementsByTagName("textarea");
		tx[0].style.height = "0px";
		tx[0].style.height = tx[0].scrollHeight +"px";
	}
</script>

{#if multiline}
<<<<<<< HEAD
	<textarea {name} {placeholder} {disabled} bind:value on:keydown={handleKeydown}/>
=======
	<textarea class="textbox" {name} {placeholder} {disabled} bind:value on:change />
>>>>>>> 5460e9c6
{:else}
	<input class="textbox" {name} type="text" {placeholder} {disabled} bind:value on:change />
{/if}

<style lang="scss">
	@import 'variables';

	.textbox {
		border: 3px solid $color-default;
		border-radius: 3px;
		background-color: $color-bg;
		min-width: 70%;
		color: $color-default;
		padding: 0.5em;
		font-size: $main-font-size;
		font-family: inherit;
		overflow-y: hidden;
	}

	.textbox:disabled {
		opacity: 0.5;
	}
</style><|MERGE_RESOLUTION|>--- conflicted
+++ resolved
@@ -13,11 +13,7 @@
 </script>
 
 {#if multiline}
-<<<<<<< HEAD
-	<textarea {name} {placeholder} {disabled} bind:value on:keydown={handleKeydown}/>
-=======
-	<textarea class="textbox" {name} {placeholder} {disabled} bind:value on:change />
->>>>>>> 5460e9c6
+	<textarea class="textbox" {name} {placeholder} {disabled} bind:value on:keydown={handleKeydown on:change />
 {:else}
 	<input class="textbox" {name} type="text" {placeholder} {disabled} bind:value on:change />
 {/if}
