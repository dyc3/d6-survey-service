<script lang="ts">
	import Button from "./Button.svelte";

	export let name = '';
	export let multiline = false;
	export let placeholder = '';
	export let value = '';
	export let disabled = false;

<<<<<<< HEAD
	export let copy = false;

	async function copyToClipboard(){
		await navigator.clipboard.writeText(value);
=======
	let multilineElement : HTMLTextAreaElement ;
	function handleKeydown() {
		multilineElement.style.height = "0px";
		multilineElement.style.height = multilineElement.scrollHeight + "px";
>>>>>>> 88f9fbd8
	}
</script>

{#if multiline}
	<textarea class="textbox" {name} {placeholder} {disabled} bind:value on:keydown={handleKeydown} bind:this={multilineElement} on:change />
{:else}
	<input class="textbox" {name} type="text" {placeholder} {disabled} bind:value on:change />
{/if}

{#if copy}
	<Button on:click={copyToClipboard}>Copy to Clipboard</Button>
{/if}

<style lang="scss">
	@import 'variables';

	.textbox {
		border: 3px solid $color-default;
		border-radius: 3px;
		background-color: $color-bg;
		min-width: 70%;
		color: $color-default;
		padding: 0.5em;
		font-size: $main-font-size;
		font-family: inherit;
		overflow-y: hidden;
	}

	.textbox:disabled {
		opacity: 0.5;
	}
</style><|MERGE_RESOLUTION|>--- conflicted
+++ resolved
@@ -7,17 +7,16 @@
 	export let value = '';
 	export let disabled = false;
 
-<<<<<<< HEAD
 	export let copy = false;
 
 	async function copyToClipboard(){
 		await navigator.clipboard.writeText(value);
-=======
+	}
+	
 	let multilineElement : HTMLTextAreaElement ;
 	function handleKeydown() {
 		multilineElement.style.height = "0px";
 		multilineElement.style.height = multilineElement.scrollHeight + "px";
->>>>>>> 88f9fbd8
 	}
 </script>
 
