<script lang="ts">
	export let name = '';
	export let multiline = false;
	export let placeholder = '';
	export let value = '';
	export let disabled = false;

	let multilineElement : HTMLTextAreaElement ;
	function handleKeydown() {
		multilineElement.style.height = "0px";
		multilineElement.style.height = multilineElement.scrollHeight + "px";
	}
</script>

{#if multiline}
	<textarea class="textbox" {name} {placeholder} {disabled} bind:value on:keydown={handleKeydown} bind:this={multilineElement} on:change />
{:else}
	<input class="textbox" {name} type="text" {placeholder} {disabled} bind:value on:change />
{/if}

<style lang="scss">
	@import 'variables';

	.textbox {
		border: 3px solid $color-default;
		border-radius: 3px;
		background-color: $color-bg;
		min-width: 70%;
		color: $color-default;
		padding: 0.5em;
		font-size: $main-font-size;
		font-family: inherit;
<<<<<<< HEAD
		margin: var(--margin, 5px);
=======
		overflow-y: hidden;
>>>>>>> 88f9fbd8
	}

	.textbox:disabled {
		opacity: 0.5;
	}
</style><|MERGE_RESOLUTION|>--- conflicted
+++ resolved
@@ -30,11 +30,8 @@
 		padding: 0.5em;
 		font-size: $main-font-size;
 		font-family: inherit;
-<<<<<<< HEAD
 		margin: var(--margin, 5px);
-=======
 		overflow-y: hidden;
->>>>>>> 88f9fbd8
 	}
 
 	.textbox:disabled {
