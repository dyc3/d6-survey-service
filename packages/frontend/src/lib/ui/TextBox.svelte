--- conflicted
+++ resolved
@@ -16,13 +16,8 @@
 	@import 'variables.scss';
 	input,
 	textarea {
-<<<<<<< HEAD
-		border: 3px solid $main-blue;
-		border-radius: 10px;
-=======
 		border: 3px solid $color-default;
 		border-radius: 3px;
->>>>>>> 89649196
 		background-color: #fff;
 		min-width: 70%;
 		font-weight: 700;
