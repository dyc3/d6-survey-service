--- conflicted
+++ resolved
@@ -6,11 +6,8 @@
 
 	export let editmode = false;
 	export let question: Question;
-<<<<<<< HEAD
 	export let required = false;
-=======
 	export let response: Response | undefined = undefined;
->>>>>>> 8bcb6f6b
 </script>
 
 <div class="question-container">
@@ -20,11 +17,8 @@
 			bind:description={question.content.description}
 			bind:multiline={question.content.multiline}
 			{editmode}
-<<<<<<< HEAD
 			{required}
-=======
 			bind:response
->>>>>>> 8bcb6f6b
 			on:change
 		/>
 	{:else if question.type === 'Rating'}
@@ -33,11 +27,8 @@
 			bind:description={question.content.description}
 			bind:max_rating={question.content.max_rating}
 			{editmode}
-<<<<<<< HEAD
 			{required}
-=======
 			bind:response
->>>>>>> 8bcb6f6b
 			on:change
 		/>
 	{:else if question.type == 'MultipleChoice'}
@@ -47,11 +38,8 @@
 			bind:multiple={question.content.multiple}
 			bind:choices={question.content.choices}
 			{editmode}
-<<<<<<< HEAD
 			{required}
-=======
 			bind:response
->>>>>>> 8bcb6f6b
 			on:change
 		/>
 	{/if}
