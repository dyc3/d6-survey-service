<script lang="ts">
	import { createEventDispatcher } from 'svelte';
	import { slide } from 'svelte/transition';
	import type { Question, SurveyQuestions, ValidationError } from '$lib/common';
	import QContainer from '$lib/QContainer.svelte';
	import Button from '$lib/ui/Button.svelte';
	import { buildErrorMapFromUuids } from '$lib/validation';
	import Draggable from './Draggable.svelte';

	export let questions: SurveyQuestions = [];
	export let errors: ValidationError[] = [];

	let questionToAdd: 'Text' | 'Rating' | 'MultipleChoice' = 'Text';
	const dispatch = createEventDispatcher();

	function buildQuestion(type: 'Text' | 'Rating' | 'MultipleChoice'): Question {
		let question: Question;
		switch (type) {
			case 'Text':
				question = {
					type: 'Text',
					content: {
						prompt: '',
						description: '',
						multiline: false
					}
				};
				break;
			case 'Rating':
				question = {
					type: 'Rating',
					content: {
						prompt: '',
						description: '',
						max_rating: 5
					}
				};
				break;
			case 'MultipleChoice':
				question = {
					type: 'MultipleChoice',
					content: {
						prompt: '',
						description: '',
						multiple: false,
						choices: []
					}
				};
				break;
			default:
				throw new Error('Invalid question type');
		}
		return question;
	}

	function addQuestion(type: 'Text' | 'Rating' | 'MultipleChoice') {
		questions = [
			...questions,
			{
				uuid: crypto.randomUUID(),
				required: false,
				question: buildQuestion(type)
			}
		];
		dispatch('change');
	}

	function removeQuestion(uuid: string) {
		let confirm = window.confirm('Are you sure you want to delete this question?');
		if (!confirm) return;
		questions = questions.filter((q) => q.uuid !== uuid);
		dispatch('change');
	}

	let errorsByUUID: Map<string, ValidationError[]> = new Map();

	$: {
		errorsByUUID = buildErrorMapFromUuids(errors);
	}

<<<<<<< HEAD
	//listen for move event
	const handleMove = (e: CustomEvent) => {
		const { oldIndex, newIndex } = e.detail;
		if (oldIndex === newIndex) return;
		let tempQ = questions[oldIndex];
		console.log(oldIndex, newIndex);
		questions[oldIndex] = questions[newIndex];
		questions[newIndex] = tempQ;
	};
</script>
=======
{#each questions as q (q.uuid)}
	<div transition:slide|local={{ duration: 600 }}>
		<Button kind="danger" size="small" on:click={() => removeQuestion(q.uuid)}>X</Button>
		<QContainer
			bind:question={q.question}
			bind:required={q.required}
			editmode={true}
			on:change
			errors={errorsByUUID.get(q.uuid) ?? []}
		/>
	</div>
{/each}
>>>>>>> b9cac07a

<div class="question-container">
	{#each questions as q, index}
		<div>
			<Button kind="danger" size="small" on:click={() => removeQuestion(q.uuid)}>X</Button>
			<Draggable {index} on:move={handleMove}>
				<QContainer
					bind:question={q.question}
					bind:required={q.required}
					editmode={true}
					on:change
					errors={errorsByUUID.get(q.uuid) ?? []}
				/>
			</Draggable>
		</div>
	{/each}
</div>
<div class="panel">
	<select bind:value={questionToAdd}>
		<option value="Text">Text</option>
		<option value="MultipleChoice">Multiple Choice</option>
		<option value="Rating">Rating</option>
	</select>
	<Button --margin="5px" size="small" on:click={() => addQuestion(questionToAdd)}>
		+ Add Question
	</Button>
</div>

<style lang="scss">
	// TODO: deduplicate this class, copied from survey edit page
	.panel {
		display: flex;
		justify-content: center;
		align-items: center;
		flex-direction: column;
		margin: 40px;
	}

	.question-container {
		display: flex;
		flex-direction: column;
		align-items: center;
	}
</style><|MERGE_RESOLUTION|>--- conflicted
+++ resolved
@@ -78,7 +78,6 @@
 		errorsByUUID = buildErrorMapFromUuids(errors);
 	}
 
-<<<<<<< HEAD
 	//listen for move event
 	const handleMove = (e: CustomEvent) => {
 		const { oldIndex, newIndex } = e.detail;
@@ -89,37 +88,22 @@
 		questions[newIndex] = tempQ;
 	};
 </script>
-=======
-{#each questions as q (q.uuid)}
+
+{#each questions as q, index (q.uuid)}
 	<div transition:slide|local={{ duration: 600 }}>
 		<Button kind="danger" size="small" on:click={() => removeQuestion(q.uuid)}>X</Button>
-		<QContainer
-			bind:question={q.question}
-			bind:required={q.required}
-			editmode={true}
-			on:change
-			errors={errorsByUUID.get(q.uuid) ?? []}
-		/>
+		<Draggable {index} on:move={handleMove}>
+			<QContainer
+				bind:question={q.question}
+				bind:required={q.required}
+				editmode={true}
+				on:change
+				errors={errorsByUUID.get(q.uuid) ?? []}
+			/>
+		</Draggable>
 	</div>
 {/each}
->>>>>>> b9cac07a
 
-<div class="question-container">
-	{#each questions as q, index}
-		<div>
-			<Button kind="danger" size="small" on:click={() => removeQuestion(q.uuid)}>X</Button>
-			<Draggable {index} on:move={handleMove}>
-				<QContainer
-					bind:question={q.question}
-					bind:required={q.required}
-					editmode={true}
-					on:change
-					errors={errorsByUUID.get(q.uuid) ?? []}
-				/>
-			</Draggable>
-		</div>
-	{/each}
-</div>
 <div class="panel">
 	<select bind:value={questionToAdd}>
 		<option value="Text">Text</option>
