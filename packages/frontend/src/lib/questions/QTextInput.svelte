<script lang="ts">
	import type { Response } from '$lib/common';
	import TextBox from '$lib/ui/TextBox.svelte';
	import Container from '$lib/ui/Container.svelte';
	import './questions.scss';

	export let editmode = false;
	export let multiline = false;
	export let prompt: string;
	export let description: string;
<<<<<<< HEAD
	export let required = false;
=======

	let responseContent = '';
	export let response: Response | undefined = undefined;

	$: {
		if (response !== undefined && responseContent === '') {
			if (response.type === 'Text') {
				responseContent = response.content.text;
			}
		}
		response = { type: 'Text', content: { text: responseContent } };
	}
>>>>>>> 8bcb6f6b
</script>

<Container>
	{#if required}
		<span class="required">*</span>
	{/if}

	<div>
		{#if editmode}
			<TextBox bind:value={prompt} placeholder="Prompt" on:change />
		{:else}
			<span>{prompt}</span>
		{/if}
	</div>

	<div>
		{#if editmode}
			<TextBox bind:value={description} placeholder="Description" on:change />
		{:else}
			<span>{description}</span>
		{/if}
	</div>

<<<<<<< HEAD
	<TextBox bind:value={response} disabled={editmode} {multiline} />
</Container>
=======
	<TextBox bind:value={responseContent} disabled={editmode} {multiline} />
</div>
>>>>>>> 8bcb6f6b
<|MERGE_RESOLUTION|>--- conflicted
+++ resolved
@@ -8,9 +8,7 @@
 	export let multiline = false;
 	export let prompt: string;
 	export let description: string;
-<<<<<<< HEAD
 	export let required = false;
-=======
 
 	let responseContent = '';
 	export let response: Response | undefined = undefined;
@@ -23,7 +21,6 @@
 		}
 		response = { type: 'Text', content: { text: responseContent } };
 	}
->>>>>>> 8bcb6f6b
 </script>
 
 <Container>
@@ -47,10 +44,7 @@
 		{/if}
 	</div>
 
-<<<<<<< HEAD
 	<TextBox bind:value={response} disabled={editmode} {multiline} />
 </Container>
-=======
 	<TextBox bind:value={responseContent} disabled={editmode} {multiline} />
-</div>
->>>>>>> 8bcb6f6b
+</div>