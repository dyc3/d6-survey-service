<script lang="ts">
	import type { Response, ValidationError } from '$lib/common';
	import TextBox from '$lib/ui/TextBox.svelte';
	import Container from '$lib/ui/Container.svelte';
	import './questions.scss';
	import { buildErrorMapFromFields } from '$lib/validation';
	import ValidationErrorRenderer from '$lib/ValidationErrorRenderer.svelte';

	export let editmode = false;
	export let multiline = false;
	export let prompt: string;
	export let description: string;
	export let required = false;

	export let response: Response | undefined = undefined;
	let responseContent = loadResponse(response);

	function loadResponse(response: Response | undefined): string {
		if (response !== undefined && response.type === 'Text') {
			return response.content.text;
		}
		return '';
	}

	$: {
		setResponse(responseContent);
	}

	function setResponse(text: string) {
		response = { type: 'Text', content: { text } };
	}

	export let errors: ValidationError[] = [];
	$: validationErrors = buildErrorMapFromFields(errors);
</script>

<Container>
	{#if required}
		<span class="required">*</span>
	{/if}

	<div class="prompt-text">
		{#if editmode}
			<TextBox bind:value={prompt} placeholder="Prompt" on:change />
			{#each validationErrors.get('prompt') ?? [] as error}
				<ValidationErrorRenderer {error} />
			{/each}
		{:else}
			<span class='prompt-text'>{prompt}</span>
		{/if}
		
	</div>

	<div class="description-text">
		{#if editmode}
			<TextBox bind:value={description} placeholder="Description" on:change />
			{#each validationErrors.get('description') ?? [] as error}
				<ValidationErrorRenderer {error} />
			{/each}
			<div>
				<input type=checkbox bind:checked={multiline} on:change> Multiline?
			</div>
		{:else}
			<span class='description-text'>{description}</span>
		{/if}
	</div>

	<TextBox bind:value={responseContent} disabled={editmode} {multiline} />
	{#each validationErrors.get('response') ?? [] as error}
		<ValidationErrorRenderer {error} />
	{/each}
</Container>

<style lang="scss">
	@import '../ui/variables';
<<<<<<< HEAD
	
	.prompt-text {
		font-weight: bold;
		font-size: $bold-font-size;
=======

	.prompt-text {
		font-size: $bold-font-size;
		font-weight: bold;
>>>>>>> c66a8bf7
		color: $color-blue;
	}

	.description-text {
		font-size: $main-font-size;
		color: $color-blue;
	}
</style><|MERGE_RESOLUTION|>--- conflicted
+++ resolved
@@ -73,17 +73,10 @@
 
 <style lang="scss">
 	@import '../ui/variables';
-<<<<<<< HEAD
-	
-	.prompt-text {
-		font-weight: bold;
-		font-size: $bold-font-size;
-=======
 
 	.prompt-text {
 		font-size: $bold-font-size;
 		font-weight: bold;
->>>>>>> c66a8bf7
 		color: $color-blue;
 	}
 
