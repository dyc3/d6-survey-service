<script lang="ts">
	import TextBox from '$lib/ui/TextBox.svelte';
	import Button from '$lib/ui/Button.svelte';
	import ButtonGroup from '$lib/ui/ButtonGroup.svelte';
	import Container from '$lib/ui/Container.svelte';

	export let editmode = false;
	let response = 0;
	export let prompt: string;
	export let description: string;
	export let max_rating = 10;

<<<<<<< HEAD
	export let minText = 'low';
	export let maxText = 'high';
=======
	export let minText = "low";
	export let maxText = "high";

	let group_selected: number | undefined = undefined;
>>>>>>> 90e77d8f
</script>

<Container>
	<div>
		{#if editmode}
			<span>On a scale of 1- <input bind:value={max_rating} type="number" on:change /> ...</span>
			<span
				>Where 1 is <input bind:value={minText} on:change /> and {max_rating} is
				<input bind:value={maxText} on:change /></span
			>
		{:else}
			<span class='prompt-text'>On a scale of 1-{max_rating}...</span>
		{/if}
	</div>

	<div class="text-box-container">
		{#if editmode}
<<<<<<< HEAD
			<TextBox bind:value={prompt} placeholder="Prompt" on:change />
=======
			<TextBox placeholder='Insert prompt...' bind:value={prompt} />
>>>>>>> 90e77d8f
		{:else}
			<span class='prompt-text'>{prompt}</span>
		{/if}
	</div>

	<div class="text-box-container">
		{#if editmode}
<<<<<<< HEAD
			<TextBox bind:value={description} placeholder="Description" on:change />
=======
			<TextBox placeholder='Insert description...' bind:value={description} />
>>>>>>> 90e77d8f
		{:else}
			<span class='description-text'>{description}</span>
		{/if}
	</div>

	<div style="width: max-content;">
<<<<<<< HEAD
		{#each Array(max_rating) as value, i}
			<Button size="small">{i + 1}</Button>
		{/each}
		<br />
		<span class="align-rating-text">
			<span>{minText}</span>
			<span>{maxText}</span>
		</span>
=======
			<ButtonGroup orientation="horizontal" size="small" buttons={Array.apply("", Array(max_rating)).map(function (x, i) { return (i+1).toString(); })} forceSelection={false} bind:selected={group_selected}/>
			<div class="align-rating-text">
				<span class='description-text'>{minText}</span>
				<span class='description-text'>{maxText}</span>
			</div>
>>>>>>> 90e77d8f
	</div>
</Container>

<style lang='scss'>
	@import '../ui/variables';

	.prompt-text{
		font-weight: bold;
		font-size: $bold-font-size;
		color: $color-blue;
	}

	.text-box-container{
		display: flex;
		justify-content: center;
		align-items: center;
		width: 100%;
	}
	
	.description-text{
		font-size: $main-font-size;
		color: $color-blue;
	}

	.align-rating-text {
		display: flex;
		justify-content: space-between;
	}
</style><|MERGE_RESOLUTION|>--- conflicted
+++ resolved
@@ -10,15 +10,10 @@
 	export let description: string;
 	export let max_rating = 10;
 
-<<<<<<< HEAD
 	export let minText = 'low';
 	export let maxText = 'high';
-=======
-	export let minText = "low";
-	export let maxText = "high";
 
 	let group_selected: number | undefined = undefined;
->>>>>>> 90e77d8f
 </script>
 
 <Container>
@@ -30,71 +25,60 @@
 				<input bind:value={maxText} on:change /></span
 			>
 		{:else}
-			<span class='prompt-text'>On a scale of 1-{max_rating}...</span>
+			<span class="prompt-text">On a scale of 1-{max_rating}...</span>
 		{/if}
 	</div>
 
 	<div class="text-box-container">
 		{#if editmode}
-<<<<<<< HEAD
-			<TextBox bind:value={prompt} placeholder="Prompt" on:change />
-=======
-			<TextBox placeholder='Insert prompt...' bind:value={prompt} />
->>>>>>> 90e77d8f
+			<TextBox placeholder="Insert prompt..." bind:value={prompt} />
 		{:else}
-			<span class='prompt-text'>{prompt}</span>
+			<span class="prompt-text">{prompt}</span>
 		{/if}
 	</div>
 
 	<div class="text-box-container">
 		{#if editmode}
-<<<<<<< HEAD
-			<TextBox bind:value={description} placeholder="Description" on:change />
-=======
-			<TextBox placeholder='Insert description...' bind:value={description} />
->>>>>>> 90e77d8f
+			<TextBox placeholder="Insert description..." bind:value={description} />
 		{:else}
-			<span class='description-text'>{description}</span>
+			<span class="description-text">{description}</span>
 		{/if}
 	</div>
 
 	<div style="width: max-content;">
-<<<<<<< HEAD
-		{#each Array(max_rating) as value, i}
-			<Button size="small">{i + 1}</Button>
-		{/each}
-		<br />
-		<span class="align-rating-text">
-			<span>{minText}</span>
-			<span>{maxText}</span>
-		</span>
-=======
-			<ButtonGroup orientation="horizontal" size="small" buttons={Array.apply("", Array(max_rating)).map(function (x, i) { return (i+1).toString(); })} forceSelection={false} bind:selected={group_selected}/>
-			<div class="align-rating-text">
-				<span class='description-text'>{minText}</span>
-				<span class='description-text'>{maxText}</span>
-			</div>
->>>>>>> 90e77d8f
+		<ButtonGroup
+			orientation="horizontal"
+			size="small"
+			buttons={Array.apply('', Array(max_rating)).map(function (x, i) {
+				return (i + 1).toString();
+			})}
+			forceSelection={false}
+			bind:selected={group_selected}
+		/>
+		<div class="align-rating-text">
+			<span class="description-text">{minText}</span>
+			<span class="description-text">{maxText}</span>
+		</div>
 	</div>
 </Container>
 
-<style lang='scss'>
+<style lang="scss">
 	@import '../ui/variables';
 
-	.prompt-text{
+	.prompt-text {
 		font-weight: bold;
 		font-size: $bold-font-size;
 		color: $color-blue;
 	}
 
-	.text-box-container{
+	.text-box-container {
 		display: flex;
 		justify-content: center;
 		align-items: center;
 		width: 100%;
 	}
-	
-	.description-text{
+
+	.description-text {
 		font-size: $main-font-size;
 		color: $color-blue;
 	}
