<script lang="ts">
	import type { Choice } from '$lib/common';
	import Button from '$lib/ui/Button.svelte';
	import ButtonGroup from '$lib/ui/ButtonGroup.svelte';
	import TextBox from '$lib/ui/TextBox.svelte';
	import Container from '$lib/ui/Container.svelte';

	export let editmode = false;
	export let prompt: string;
	export let description: string;
	export let multiple = false;
	export let choices: Choice[] = [];

	function addChoice() {
		choices = [...choices, { uuid: crypto.randomUUID(), text: '' }];
		dispatchEvent(new Event('change'));
	}
	function removeChoice(index: number) {
		choices = choices.filter((_, i) => i !== index);
		dispatchEvent(new Event('change'));
	}

	let group_selected: number | undefined = undefined;
</script>

<Container>
	<div>
		{#if editmode}
<<<<<<< HEAD
			<TextBox bind:value={prompt} placeholder="Prompt" on:change />
=======
			<TextBox placeholder="Enter prompt..." bind:value={prompt} />
>>>>>>> 90e77d8f
		{:else}
			<span class="prompt-text">{prompt}</span>
		{/if}
	</div>

	<div>
		{#if editmode}
<<<<<<< HEAD
			<TextBox bind:value={description} placeholder="Description" on:change />
=======
			<TextBox placeholder="Enter description..." bind:value={description} />
>>>>>>> 90e77d8f
		{:else}
			<span class="description-text">{description}</span>
		{/if}
	</div>

	<div class="choices">
		{#if editmode}
			{#each choices as choice, i}
				<div class="editable-choice">
					<TextBox bind:value={choice.text} placeholder="Enter text..." on:change />
					<Button kind="danger" size="small" on:click={() => removeChoice(i)}>x</Button>
				</div>
			{/each}
			<Button on:click={addChoice}>+</Button>
		{:else}
			<ButtonGroup orientation="vertical" buttons={choices.map((choice) => choice.text)} forceSelection = {false} bind:selected={group_selected} />
		{/if}

	</div>
</Container>

<style lang="scss">
	@import '../ui/variables';

	.choices {
		display: flex;
		flex-direction: column;
	}

	.editable-choice {
		display: flex;
		flex-direction: row;
	}
	
	.prompt-text{
		font-size: $bold-font-size;
		font-weight: bold;
		color: $color-blue;
	}

	.description-text{
		font-size: $main-font-size;
		color: $color-blue;
	}
</style><|MERGE_RESOLUTION|>--- conflicted
+++ resolved
@@ -26,11 +26,7 @@
 <Container>
 	<div>
 		{#if editmode}
-<<<<<<< HEAD
-			<TextBox bind:value={prompt} placeholder="Prompt" on:change />
-=======
 			<TextBox placeholder="Enter prompt..." bind:value={prompt} />
->>>>>>> 90e77d8f
 		{:else}
 			<span class="prompt-text">{prompt}</span>
 		{/if}
@@ -38,11 +34,7 @@
 
 	<div>
 		{#if editmode}
-<<<<<<< HEAD
-			<TextBox bind:value={description} placeholder="Description" on:change />
-=======
 			<TextBox placeholder="Enter description..." bind:value={description} />
->>>>>>> 90e77d8f
 		{:else}
 			<span class="description-text">{description}</span>
 		{/if}
@@ -58,9 +50,13 @@
 			{/each}
 			<Button on:click={addChoice}>+</Button>
 		{:else}
-			<ButtonGroup orientation="vertical" buttons={choices.map((choice) => choice.text)} forceSelection = {false} bind:selected={group_selected} />
+			<ButtonGroup
+				orientation="vertical"
+				buttons={choices.map((choice) => choice.text)}
+				forceSelection={false}
+				bind:selected={group_selected}
+			/>
 		{/if}
-
 	</div>
 </Container>
 
@@ -76,14 +72,14 @@
 		display: flex;
 		flex-direction: row;
 	}
-	
-	.prompt-text{
+
+	.prompt-text {
 		font-size: $bold-font-size;
 		font-weight: bold;
 		color: $color-blue;
 	}
 
-	.description-text{
+	.description-text {
 		font-size: $main-font-size;
 		color: $color-blue;
 	}
