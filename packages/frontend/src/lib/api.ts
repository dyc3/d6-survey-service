--- conflicted
+++ resolved
@@ -15,11 +15,7 @@
 import { jwt } from '../stores';
 import { browser } from '$app/environment';
 
-<<<<<<< HEAD
-const API_URL = browser ? 'http://localhost:5173' : 'http://localhost:5347'; // TODO: see #42
-=======
 const API_URL = 'http://localhost:5347';
->>>>>>> 53da692c
 
 export type Result<T, E> = { ok: true; value: T } | { ok: false; error: E };
 export type ApiResponse<T> = Result<T, ApiErrorResponse<any>>;
