/**
 * Provides a type-checked API for interacting with the backend.
 *
 * Basically just a thin wrapper around fetch() that adds type checking.
 */

import type {
	Survey,
	ApiErrorResponse,
	SurveyPatch,
	UserLoginParams,
	UserToken,
	ValidationError,
<<<<<<< HEAD
	ListedSurvey
=======
	SurveyResponses,
	ResponseAccepted,
	SurveyResponse
>>>>>>> 8bcb6f6b
} from './common';
import { jwt } from '../stores';
import { browser } from '$app/environment';

const API_URL = 'http://localhost:5347';

export type Result<T, E> = { ok: true; value: T } | { ok: false; error: E };
export type ApiResponse<T> = Result<T, ApiErrorResponse<any>>;
export type ExtraOptions = { fetch?: typeof fetch; token?: string };

type ApiRequestOptions = RequestInit & ExtraOptions;

function isValidationError(
	apiErr: ApiErrorResponse<any>
): apiErr is ApiErrorResponse<ValidationError> {
	if (!apiErr.message) return false;
	if (typeof apiErr.message !== 'string') return false;
	return (
		typeof apiErr.message !== 'object' &&
		Object.prototype.hasOwnProperty.call(apiErr.message, 'ValidationError')
	);
}

async function apiReq<T>(path: string, options?: ApiRequestOptions): Promise<ApiResponse<T>> {
	const realfetch = options?.fetch ?? fetch;
	const response = await realfetch(`${API_URL}${path}`, options);

	let apiResponse: ApiResponse<T>;
	if (response.ok) {
		apiResponse = { ok: true, value: await response.json() };
	} else {
		apiResponse = { ok: false, error: await response.json() };
	}
	return apiResponse;
}

async function apiReqAuth<T>(path: string, options?: ApiRequestOptions): Promise<ApiResponse<T>> {
	const token = options?.token ?? (browser ? jwt.get() : undefined);
	if (!token) {
		if (!browser) {
			throw new Error(
				"Can't make authenticated request from server unless token is provided, see #42"
			);
		}
		throw new Error(`Not logged in, cannot make authenticated request to ${path}`);
	}
	return apiReq(path, {
		...options,
		headers: {
			...options?.headers,
			Authorization: `Bearer ${token}`
		}
	});
}

export async function loginUser(
	params: UserLoginParams,
	opts?: ExtraOptions
): Promise<ApiResponse<UserToken>> {
	return apiReq(`/api/user/login`, {
		method: 'POST',
		body: JSON.stringify(params),
		...opts
	});
}

export async function registerUser(
	params: UserLoginParams,
	opts?: ExtraOptions
): Promise<ApiResponse<UserToken>> {
	return apiReq(`/api/user/register`, {
		method: 'POST',
		body: JSON.stringify(params),
		...opts
	});
}

export async function getSurvey(
	survey_id: number,
	opts?: ExtraOptions
): Promise<ApiResponse<Survey>> {
	return apiReq(`/api/survey/${survey_id}`, { ...opts });
}

export async function getSurveyList(opts?: ExtraOptions): Promise<ApiResponse<ListedSurvey[]>> {
	return apiReqAuth(`/api/user/surveys`, { ...opts });
}

export async function getSurveyAuth(
	survey_id: number,
	opts?: ExtraOptions
): Promise<ApiResponse<Survey>> {
	return apiReqAuth(`/api/survey/${survey_id}`, { ...opts });
}

export async function createSurvey(opts?: ExtraOptions): Promise<ApiResponse<Survey>> {
	return apiReqAuth(`/api/survey/create`, { method: 'POST', ...opts });
}

export async function editSurvey(
	survey_id: number,
	survey: SurveyPatch,
	opts?: ExtraOptions
): Promise<ApiResponse<Survey>> {
	return apiReqAuth(`/api/survey/${survey_id}`, {
		method: 'PATCH',
		body: JSON.stringify(survey),
		...opts
	});
}

export async function createSurveyResponse(
	survey_id: number,
	responses: SurveyResponses,
	opts?: ExtraOptions
): Promise<ApiResponse<ResponseAccepted>> {
	return apiReq(`/api/survey/${survey_id}/respond`, {
		method: 'POST',
		body: JSON.stringify(responses),
		...opts
	});
}

export async function editSurveyResponse(
	survey_id: number,
	responder: string,
	responses: SurveyResponses,
	opts?: ExtraOptions
): Promise<ApiResponse<null>> {
	return apiReq(`/api/survey/${survey_id}/respond?responder=${responder}`, {
		method: 'PATCH',
		body: JSON.stringify(responses),
		...opts
	});
}

export async function getSurveyResponse(
	survey_id: number,
	responder: string,
	opts?: ExtraOptions
): Promise<ApiResponse<SurveyResponse>> {
	return apiReq(`/api/survey/${survey_id}/respond?responder=${responder}`, {
		method: 'GET',
		...opts
	});
}<|MERGE_RESOLUTION|>--- conflicted
+++ resolved
@@ -11,13 +11,10 @@
 	UserLoginParams,
 	UserToken,
 	ValidationError,
-<<<<<<< HEAD
-	ListedSurvey
-=======
+	ListedSurvey,
 	SurveyResponses,
 	ResponseAccepted,
 	SurveyResponse
->>>>>>> 8bcb6f6b
 } from './common';
 import { jwt } from '../stores';
 import { browser } from '$app/environment';
