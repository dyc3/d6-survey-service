/**
 * Provides a type-checked API for interacting with the backend.
 *
 * Basically just a thin wrapper around fetch() that adds type checking.
 */

import type {
	Survey,
	ApiErrorResponse,
	SurveyPatch,
	UserLoginParams,
	UserToken,
	ValidationError,
	ListedSurvey,
	SurveyResponses,
	ResponseAccepted,
	SurveyResponse
} from './common';
import { jwt } from '../stores';
import { browser } from '$app/environment';

const API_URL = 'http://localhost:5347';

export type Result<T, E> = { ok: true; value: T } | { ok: false; error: E };
export type ApiResponse<T> = Result<T, ApiErrorResponse<unknown>>;
export type ExtraOptions = { fetch?: typeof fetch; token?: string };

type ApiRequestOptions = RequestInit & ExtraOptions;

<<<<<<< HEAD
export function isValidationError(
	apiErr: ApiErrorResponse<any>
): apiErr is ApiErrorResponse<{ ValidationError: ValidationError[] }> {
=======
function isValidationError(
	apiErr: ApiErrorResponse<unknown>
): apiErr is ApiErrorResponse<ValidationError> {
>>>>>>> f988f604
	if (!apiErr.message) return false;
	if (typeof apiErr.message === 'string') return false;
	return (
		typeof apiErr.message === 'object' &&
		Object.prototype.hasOwnProperty.call(apiErr.message, 'ValidationError')
	);
}

async function apiReq<T>(path: string, options?: ApiRequestOptions): Promise<ApiResponse<T>> {
	const realfetch = options?.fetch ?? fetch;
	const response = await realfetch(`${API_URL}${path}`, options);

	let apiResponse: ApiResponse<T>;
	if (response.ok) {
		apiResponse = { ok: true, value: await response.json() };
	} else {
		apiResponse = { ok: false, error: await response.json() };
	}
	return apiResponse;
}

async function apiReqAuth<T>(path: string, options?: ApiRequestOptions): Promise<ApiResponse<T>> {
	const token = options?.token ?? (browser ? jwt.get() : undefined);
	if (!token) {
		if (!browser) {
			throw new Error(
				"Can't make authenticated request from server unless token is provided, see #42"
			);
		}
		throw new Error(`Not logged in, cannot make authenticated request to ${path}`);
	}
	return apiReq(path, {
		...options,
		headers: {
			...options?.headers,
			Authorization: `Bearer ${token}`
		}
	});
}

export async function loginUser(
	params: UserLoginParams,
	opts?: ExtraOptions
): Promise<ApiResponse<UserToken>> {
	return apiReq(`/api/user/login`, {
		method: 'POST',
		body: JSON.stringify(params),
		...opts
	});
}

export async function registerUser(
	params: UserLoginParams,
	opts?: ExtraOptions
): Promise<ApiResponse<UserToken>> {
	return apiReq(`/api/user/register`, {
		method: 'POST',
		body: JSON.stringify(params),
		...opts
	});
}

export async function getSurvey(
	survey_id: number,
	opts?: ExtraOptions
): Promise<ApiResponse<Survey>> {
	return apiReq(`/api/survey/${survey_id}`, { ...opts });
}

export async function getSurveyList(opts?: ExtraOptions): Promise<ApiResponse<ListedSurvey[]>> {
	return apiReqAuth(`/api/user/surveys`, { ...opts });
}

export async function getSurveyAuth(
	survey_id: number,
	opts?: ExtraOptions
): Promise<ApiResponse<Survey>> {
	return apiReqAuth(`/api/survey/${survey_id}`, { ...opts });
}

export async function createSurvey(opts?: ExtraOptions): Promise<ApiResponse<Survey>> {
	return apiReqAuth(`/api/survey/create`, { method: 'POST', ...opts });
}

export async function editSurvey(
	survey_id: number,
	survey: SurveyPatch,
	opts?: ExtraOptions
): Promise<ApiResponse<Survey>> {
	return apiReqAuth(`/api/survey/${survey_id}`, {
		method: 'PATCH',
		body: JSON.stringify(survey),
		...opts
	});
}

export async function deleteSurvey(
	survey_id: number,
	opts?: ExtraOptions
): Promise<ApiResponse<null>> {
	return apiReqAuth(`/api/survey/${survey_id}`, { method: 'DELETE', ...opts });
}

export async function createSurveyResponse(
	survey_id: number,
	responses: SurveyResponses,
	opts?: ExtraOptions
): Promise<ApiResponse<ResponseAccepted>> {
	return apiReq(`/api/survey/${survey_id}/respond`, {
		method: 'POST',
		body: JSON.stringify(responses),
		...opts
	});
}

export async function editSurveyResponse(
	survey_id: number,
	responder: string,
	responses: SurveyResponses,
	opts?: ExtraOptions
): Promise<ApiResponse<null>> {
	return apiReq(`/api/survey/${survey_id}/respond?responder=${responder}`, {
		method: 'PATCH',
		body: JSON.stringify(responses),
		...opts
	});
}

export async function getSurveyResponse(
	survey_id: number,
	responder: string,
	opts?: ExtraOptions
): Promise<ApiResponse<SurveyResponse>> {
	return apiReq(`/api/survey/${survey_id}/respond?responder=${responder}`, {
		method: 'GET',
		...opts
	});
}<|MERGE_RESOLUTION|>--- conflicted
+++ resolved
@@ -27,15 +27,9 @@
 
 type ApiRequestOptions = RequestInit & ExtraOptions;
 
-<<<<<<< HEAD
 export function isValidationError(
-	apiErr: ApiErrorResponse<any>
+	apiErr: ApiErrorResponse<unknown>
 ): apiErr is ApiErrorResponse<{ ValidationError: ValidationError[] }> {
-=======
-function isValidationError(
-	apiErr: ApiErrorResponse<unknown>
-): apiErr is ApiErrorResponse<ValidationError> {
->>>>>>> f988f604
 	if (!apiErr.message) return false;
 	if (typeof apiErr.message === 'string') return false;
 	return (
