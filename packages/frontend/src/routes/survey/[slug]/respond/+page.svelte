<script lang="ts">
	import type { Survey, SurveyResponses, ValidationError } from '$lib/common';
	import QContainer from '$lib/QContainer.svelte';
	import Button from '$lib/ui/Button.svelte';
	import type { PageData } from './$types';
	import { goto } from '$app/navigation';
<<<<<<< HEAD
	import { createSurveyResponse, editSurveyResponse } from '$lib/api';
	import { browser } from '$app/environment';
=======
	import { createSurveyResponse, editSurveyResponse, isValidationError } from '$lib/api';
	import { buildErrorMapFromUuids } from '$lib/validation';
>>>>>>> 5460e9c6

	export let data: PageData;

	let survey: Survey = data.survey;

	let response: SurveyResponses = data.surveyResponse;

	let submitInProgress = false;
	let validationErrors: Map<string, ValidationError[]> = new Map();

	async function submitResponse() {
		let query = new URLSearchParams(window.location.search);
		let responderUuid = query.get('responder');
		try {
			submitInProgress = true;
			let resp = await (responderUuid
				? editSurveyResponse(survey.id, responderUuid, response)
				: createSurveyResponse(survey.id, response));
			if (resp.ok) {
				if (resp.value !== null) {
					responderUuid = resp.value.responder_uuid;
				}
				goto(`/survey/${survey.id}/submitted?responder=${responderUuid}`);
			} else {
				if (isValidationError(resp.error)) {
					applyValidationErrors(resp.error.message.ValidationError);
				} else {
					// TODO: don't alert, show this on the page instead.
					alert(`Error saving survey: ${resp.error.message}`);
				}
			}
		} catch (e) {
			console.error(e);
		} finally {
			submitInProgress = false;
		}
	}

<<<<<<< HEAD
	//alert user if leaving response page
	if (browser) {
		window.onbeforeunload = function () {
			return 'Are you sure you want to leave this page? Your response will not be saved.';
		};
	}
	
=======
	function applyValidationErrors(errors: ValidationError[]) {
		validationErrors = buildErrorMapFromUuids(errors);
	}
>>>>>>> 5460e9c6
</script>

<h1>{survey.title}</h1>
<p>{survey.description}</p>

{#each survey.questions as surveyquestion}
	<QContainer
		question={surveyquestion.question}
		bind:response={response[surveyquestion.uuid]}
		required={surveyquestion.required}
		errors={validationErrors.get(surveyquestion.uuid) ?? []}
	/>
{/each}

{#if submitInProgress}
	<div>Submmitting...</div>
{/if}

<Button size="large" kind="primary" on:click={submitResponse}>Submit</Button><|MERGE_RESOLUTION|>--- conflicted
+++ resolved
@@ -4,13 +4,9 @@
 	import Button from '$lib/ui/Button.svelte';
 	import type { PageData } from './$types';
 	import { goto } from '$app/navigation';
-<<<<<<< HEAD
-	import { createSurveyResponse, editSurveyResponse } from '$lib/api';
 	import { browser } from '$app/environment';
-=======
 	import { createSurveyResponse, editSurveyResponse, isValidationError } from '$lib/api';
 	import { buildErrorMapFromUuids } from '$lib/validation';
->>>>>>> 5460e9c6
 
 	export let data: PageData;
 
@@ -49,7 +45,6 @@
 		}
 	}
 
-<<<<<<< HEAD
 	//alert user if leaving response page
 	if (browser) {
 		window.onbeforeunload = function () {
@@ -57,11 +52,9 @@
 		};
 	}
 	
-=======
 	function applyValidationErrors(errors: ValidationError[]) {
 		validationErrors = buildErrorMapFromUuids(errors);
 	}
->>>>>>> 5460e9c6
 </script>
 
 <h1>{survey.title}</h1>
