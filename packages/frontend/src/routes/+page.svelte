<script lang="ts">
	import QContainer from '$lib/QContainer.svelte';
	import QRating from '$lib/questions/QRating.svelte';
	import Button from '$lib/ui/Button.svelte';
	import TextBox from '$lib/ui/TextBox.svelte';
	import QTextInput from '../lib/questions/QTextInput.svelte';
<<<<<<< HEAD
	import Login from '../lib/login.svelte';
let name = 'worldzz';
=======
	import type { Question } from '../lib/common';

>>>>>>> 9ae58098
	let editmode = false;

	const questions: Question[] = [
		{
			type: 'Text',
			content: { prompt: 'What is your name?', description: '', multiline: false }
		},
		{
			type: 'Rating',
			content: { prompt: 'Rate your experience', description: '', max_rating: 10 }
		}
	];
	let selected_question = 0;
</script>

<h1>Welcome to SvelteKit</h1>
<p>Visit <a href="https://kit.svelte.dev">kit.svelte.dev</a> to read the documentation</p>

<h2>Component Demo</h2>

<h3>UI Primitives</h3>

Buttons
<div>
	<Button>Default</Button>
	<Button kind="primary">Primary</Button>
</div>
<div>
	<Button size="small">Small</Button>
	<Button size="normal">Normal</Button>
	<Button size="large">Large</Button><br />
</div>
<div>
	<Button toggleable={true}>Toggle Button</Button>
</div>

Textboxes
<div>
	<TextBox placeholder="placeholder" />
</div>
<div>
	<TextBox placeholder="placeholder" multiline={true} />
</div>

<h3>Questions</h3>

<div>
	<input type="checkbox" id="editmode" bind:checked={editmode} />
	<label for="editmode">Survey Edit Mode</label>
</div>

<QTextInput prompt="What is your name?" description="" {editmode} />
<QTextInput prompt="Describe your shoes." description="" multiline={true} {editmode} />
<QRating prompt="Rate your experience" description="" max_rating={10} {editmode} />

<h3>QContainer</h3>

<<<<<<< HEAD
<QContainer
	question={{
		type: 'Text',
		content: { prompt: 'What is your name??', description: '', multiline: false }
	}}
	{editmode}
/>
<Login />
=======
<select bind:value={selected_question}>
	{#each questions as q, i}
		<option value={i}>{q.type}</option>
	{/each}
</select>

<QContainer question={questions[selected_question]} {editmode} />
>>>>>>> 9ae58098
<|MERGE_RESOLUTION|>--- conflicted
+++ resolved
@@ -4,13 +4,8 @@
 	import Button from '$lib/ui/Button.svelte';
 	import TextBox from '$lib/ui/TextBox.svelte';
 	import QTextInput from '../lib/questions/QTextInput.svelte';
-<<<<<<< HEAD
-	import Login from '../lib/login.svelte';
-let name = 'worldzz';
-=======
 	import type { Question } from '../lib/common';
 
->>>>>>> 9ae58098
 	let editmode = false;
 
 	const questions: Question[] = [
@@ -68,21 +63,10 @@
 
 <h3>QContainer</h3>
 
-<<<<<<< HEAD
-<QContainer
-	question={{
-		type: 'Text',
-		content: { prompt: 'What is your name??', description: '', multiline: false }
-	}}
-	{editmode}
-/>
-<Login />
-=======
 <select bind:value={selected_question}>
 	{#each questions as q, i}
 		<option value={i}>{q.type}</option>
 	{/each}
 </select>
 
-<QContainer question={questions[selected_question]} {editmode} />
->>>>>>> 9ae58098
+<QContainer question={questions[selected_question]} {editmode} />