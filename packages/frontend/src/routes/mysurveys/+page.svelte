<script lang="ts">
	import Button from '../../lib/ui/Button.svelte';
	import TextBox from '../../lib/ui/TextBox.svelte';
	import type { ListedSurvey } from '../../lib/common';
<<<<<<< HEAD
	import { createSurvey, getSurveyList } from '$lib/api';
	import { goto } from '$app/navigation';
	import { onMount } from 'svelte';
	import { jwt } from '../../stores';

	async function createNewSurvey() {
		let surveyInfo = await createSurvey();
		if (surveyInfo.ok) {
			goto('/survey/' + surveyInfo.value.id + '/edit');
		}
	}
=======
	import { createSurvey } from '$lib/api';
	import { goto } from '$app/navigation';
>>>>>>> 8bcb6f6b

	async function createNewSurvey() {
		let surveyInfo = await createSurvey();
		if (surveyInfo.ok) {
			goto('/survey/' + surveyInfo.value.id + '/edit');
		}
	}
	
	let surveys: ListedSurvey[] = [];
<<<<<<< HEAD

	onMount(async () => {
		let resp = await getSurveyList();
		if (resp.ok) {
			surveys = resp.value;
		}
		else {
			console.error(resp.error);
		}
	});
	
=======
>>>>>>> 8bcb6f6b
</script>

<div class="toolbar">
	<h1>My Surveys</h1>
	<Button kind="primary" size="large" on:click={ createNewSurvey }>Create Survey</Button>
</div>
<div class="main-container">
	<table class="container">
		<thead class="header">
			<th class="name">Name</th>
			<th class="published">Published</th>
			<th class="share-link">Share Link</th>
			<th class="actions">Actions</th>
		</thead>
		<tbody>
			{#each surveys as survey}
				<tr class="survey">
					<td class="name">{survey.title}</td>
					<!-- TODO: replace with check box-->
					<td class="published">{survey.published ? 'Yes' : 'No'}</td>

					<!-- TODO: make this read only-->
					<td class="share-link">
						<TextBox value="{window.location.origin}/survey/{survey.id}/respond" />
					</td>
					<td class="actions">
						<Button>Edit</Button>
						<Button kind="danger">Delete</Button>
					</td>
				</tr>
			{/each}
		</tbody>
	</table>
</div>

<style lang="scss">
	@import '../../lib/ui/variables';

	.main-container {
		height: 70vh;
		border: 2px solid $color-default;
	}

	.container {
		width: 100%;
		border-collapse: collapse;
	}

	.header {
		align-items: center;
		text-align: left;
		font-weight: 500;
		border-bottom: 2px solid $color-default;
	}

	.actions {
		display: flex;
		max-width: 250px;
		justify-content: space-between;
	}

	.survey {
		align-items: center;
		border: 1px solid #426881;
		max-height: 50px;
		margin-bottom: 20px;
	}

	.published {
		text-align: center;
	}

	.toolbar {
		display: flex;
		justify-content: space-between;
		align-items: center;
	}

	h1 {
		font-weight: 700;
	}

	td {
		font-weight: 400;
		color: $color-default;
	}
</style><|MERGE_RESOLUTION|>--- conflicted
+++ resolved
@@ -2,7 +2,6 @@
 	import Button from '../../lib/ui/Button.svelte';
 	import TextBox from '../../lib/ui/TextBox.svelte';
 	import type { ListedSurvey } from '../../lib/common';
-<<<<<<< HEAD
 	import { createSurvey, getSurveyList } from '$lib/api';
 	import { goto } from '$app/navigation';
 	import { onMount } from 'svelte';
@@ -14,21 +13,8 @@
 			goto('/survey/' + surveyInfo.value.id + '/edit');
 		}
 	}
-=======
-	import { createSurvey } from '$lib/api';
-	import { goto } from '$app/navigation';
->>>>>>> 8bcb6f6b
-
-	async function createNewSurvey() {
-		let surveyInfo = await createSurvey();
-		if (surveyInfo.ok) {
-			goto('/survey/' + surveyInfo.value.id + '/edit');
-		}
-	}
 	
 	let surveys: ListedSurvey[] = [];
-<<<<<<< HEAD
-
 	onMount(async () => {
 		let resp = await getSurveyList();
 		if (resp.ok) {
@@ -38,9 +24,6 @@
 			console.error(resp.error);
 		}
 	});
-	
-=======
->>>>>>> 8bcb6f6b
 </script>
 
 <div class="toolbar">
