<script lang="ts">
	import Button from '../../lib/ui/Button.svelte';
	import TextBox from '../../lib/ui/TextBox.svelte';
<<<<<<< HEAD
	import ButtonGroup from '../../lib/ui/ButtonGroup.svelte';
=======
	import type { ListedSurvey } from '../../lib/common';

	let surveys: ListedSurvey[] = [];
>>>>>>> 89649196
</script>

<div class="toolbar">
	<h1>My Surveys</h1>
	<Button kind="primary" size="large">Create Survey</Button>
</div>
<div class="main-container">
	<table class="container">
		<thead class="header">
			<th class="name">Name</th>
			<th class="published">Published</th>
			<th class="share-link">Share Link</th>
			<th class="actions">Actions</th>
		</thead>
		<tbody>
			{#each surveys as survey}
				<tr class="survey">
					<td class="name">{survey.title}</td>
					<!-- TODO: replace with check box-->
					<td class="published">{survey.published ? 'Yes' : 'No'}</td>

					<!-- TODO: make this read only-->
					<td class="share-link">
						<TextBox value="{window.location.origin}/survey/{survey.id}/respond" />
					</td>
					<td class="actions">
						<Button>Edit</Button>
						<Button kind="danger">Delete</Button>
					</td>
				</tr>
			{/each}
		</tbody>
	</table>
</div>

<style lang="scss">
	@import '../../lib/ui/variables.scss';
	.main-container {
		height: 70vh;
		border: 2px solid $color-default;
	}
	.container {
		width: 100%;
		border-collapse: collapse;
	}
	.header {
		align-items: center;
		text-align: left;
		font-weight: 500;
		border-bottom: 2px solid $color-default;
	}
	.actions {
		display: flex;
		max-width: 250px;
		justify-content: space-between;
	}
	.survey {
		align-items: center;
		border: 1px solid #426881;
		max-height: 50px;
		margin-bottom: 20px;
	}
	.published {
		text-align: center;
	}

	.toolbar {
		display: flex;
		justify-content: space-between;
		align-items: center;
	}

	h1 {
		font-weight: 700;
	}

	td {
		font-weight: 400;
		color: $color-default;
	}
</style><|MERGE_RESOLUTION|>--- conflicted
+++ resolved
@@ -1,13 +1,10 @@
 <script lang="ts">
 	import Button from '../../lib/ui/Button.svelte';
 	import TextBox from '../../lib/ui/TextBox.svelte';
-<<<<<<< HEAD
-	import ButtonGroup from '../../lib/ui/ButtonGroup.svelte';
-=======
 	import type { ListedSurvey } from '../../lib/common';
 
 	let surveys: ListedSurvey[] = [];
->>>>>>> 89649196
+	import ButtonGroup from '../../lib/ui/ButtonGroup.svelte';
 </script>
 
 <div class="toolbar">
