--- conflicted
+++ resolved
@@ -142,19 +142,14 @@
     claims: Claims,
     db: Storage,
     new_survey: Json<SurveyPatch>,
-<<<<<<< HEAD
     race_check: Option<RaceCheck>,
-) -> Result<(), ApiErrorResponse<SurveyError>> {
+) -> Result<Json<()>, ApiErrorResponse<SurveyError>> {
     let survey = db.run(move |conn| {
         schema::surveys::dsl::surveys
             .find(survey_id)
             .select((crate::db::schema::surveys::published, crate::db::schema::surveys::owner_id, crate::db::schema::surveys::updated_at))
             .first::<SurveyUpdateCheck>(conn)
     }).await.map_err(|e| {
-=======
-) -> Result<Json<()>, ApiErrorResponse<SurveyError>> {
-    let survey = get_survey_from_db(&db, survey_id).await.map_err(|e| {
->>>>>>> 09ac7180
         error!("{e:?}");
         SurveyError::NotFound
     })?;
