use diesel::prelude::*;
use rocket::{http::Status, serde::json::Json};
use serde::{Deserialize, Serialize};
use thiserror::Error;
use uuid::Uuid;

use crate::{
    api::{ApiErrorResponse, ApiOkCacheableResource},
    db::{
        models::{NewSurveyResponse, PatchSurveyResponse, Survey, SurveyResponse, SurveyResponses, SurveyResponseUpdateCheck},
        Storage,
    }, cache::{RaceCheck, CacheCheck, Cacheable},
    validate::{Validate, ValidationError},
};

#[typeshare]
#[derive(Debug, Clone, Serialize, Deserialize)]
pub struct ResponseAccepted {
    #[typeshare(serialized_as = "String")]
    responder_uuid: Uuid,
}

#[derive(Debug, Clone, Serialize, Deserialize, Error)]
pub enum SurveyResponseError {
    #[error("Data race")]
    RaceError,
    #[error("Survey not found")]
    SurveyNotFound,
    #[error("Survey not published")]
    SurveyNotPublished,
    #[error("Survey responder not found")]
    ResponderNotFound,
    #[error("Validation Error")]
    ValidationError(Vec<ValidationError>),
    #[error("Unknown error")]
    Unknown,
}

impl From<SurveyResponseError> for ApiErrorResponse<SurveyResponseError> {
    fn from(value: SurveyResponseError) -> Self {
        let status = match &value {
            SurveyResponseError::RaceError => Status::PreconditionFailed,
            SurveyResponseError::SurveyNotFound => Status::NotFound,
            SurveyResponseError::SurveyNotPublished => Status::Forbidden,
            SurveyResponseError::ResponderNotFound => Status::NotFound,
            SurveyResponseError::ValidationError(_) => Status::UnprocessableEntity,
            SurveyResponseError::Unknown => Status::InternalServerError,
        };
        ApiErrorResponse {
            status,
            message: value,
        }
    }
}

impl From<Vec<ValidationError>> for ApiErrorResponse<SurveyResponseError> {
    fn from(value: Vec<ValidationError>) -> Self {
        SurveyResponseError::ValidationError(value).into()
    }
}

async fn get_survey_from_db(db: &Storage, survey_id: i32) -> Result<Survey, SurveyResponseError> {
    let survey = crate::survey::get_survey_from_db(db, survey_id)
        .await
        .map_err(|_| SurveyResponseError::SurveyNotFound)?;

    if !survey.published {
        return Err(SurveyResponseError::SurveyNotPublished);
    }

    Ok(survey)
}

#[post("/survey/<survey_id>/respond", data = "<survey_response>")]
pub async fn create_survey_response(
    db: Storage,
    survey_id: i32,
    survey_response: Json<SurveyResponses>,
) -> Result<Json<ResponseAccepted>, ApiErrorResponse<SurveyResponseError>> {
    let survey = get_survey_from_db(&db, survey_id).await?;

    let survey_responses = survey_response.into_inner();
    (&survey.questions, &survey_responses).validate()?;

    let uuid = db
        .run(move |conn| {
            let uuid = Uuid::new_v4();
            let new_survey_response = NewSurveyResponse {
                survey_id,
                responder_uuid: uuid,
                content: survey_responses,
            };
            diesel::insert_into(crate::db::schema::responses::table)
                .values(&new_survey_response)
                .execute(conn)
                .map(|_| uuid)
        })
        .await
        .map_err(|e| {
            error!("{e:?}");
            SurveyResponseError::Unknown
        })?;

    Ok(Json(ResponseAccepted {
        responder_uuid: uuid,
    }))
}

#[patch("/survey/<survey_id>/respond?<responder>", data = "<survey_response>")]
pub async fn edit_survey_response(
    db: Storage,
    survey_id: i32,
    survey_response: Json<SurveyResponses>,
    responder: Uuid,
<<<<<<< HEAD
    race_check: Option<RaceCheck>,
) -> Result<(), ApiErrorResponse<SurveyResponseError>> {
    if let Some(race_check) = race_check {
        let old_response = db
            .run(move |conn| {
                crate::db::schema::responses::table
                    .select((crate::db::schema::responses::updated_at,))
                    .find(responder)
                    .first::<SurveyResponseUpdateCheck>(conn)
            })
            .await
            .map_err(|e| {
                error!("{e:?}");
                SurveyResponseError::Unknown
            })?;

        if !old_response.has_no_mid_air_collision(race_check) {
            return Err(SurveyResponseError::RaceError.into());
        }
    }

=======
) -> Result<Json<()>, ApiErrorResponse<SurveyResponseError>> {
>>>>>>> 867738ac
    let survey = get_survey_from_db(&db, survey_id).await?;

    let survey_responses = survey_response.into_inner();
    (&survey.questions, &survey_responses).validate()?;

    db.run(move |conn| {
        let patch_survey_response = PatchSurveyResponse {
            content: survey_responses,
        };
        diesel::update(crate::db::schema::responses::table)
            .filter(crate::db::schema::responses::survey_id.eq(survey_id))
            .filter(crate::db::schema::responses::responder_uuid.eq(responder))
            .set(&patch_survey_response)
            .execute(conn)
    })
    .await
    .map_err(|e| {
        error!("{e:?}");
        SurveyResponseError::Unknown
    })?;

    Ok(Json(()))
}

#[get("/survey/<survey_id>/respond?<responder>")]
pub async fn get_survey_response(
    db: Storage,
    survey_id: i32,
    responder: Uuid,
    cache_check: Option<CacheCheck>,
) -> Result<ApiOkCacheableResource<SurveyResponse>, ApiErrorResponse<SurveyResponseError>> {
    let survey_response = db
        .run(move |conn| {
            crate::db::schema::responses::table
                .filter(crate::db::schema::responses::survey_id.eq(survey_id))
                .filter(crate::db::schema::responses::responder_uuid.eq(responder))
                .first::<SurveyResponse>(conn)
        })
        .await
        .map_err(|e| {
            error!("{e:?}");
            SurveyResponseError::Unknown
        })?;

    if let Some(cache_check) = cache_check {
        if survey_response.is_cache_fresh(cache_check) {
            return Ok(ApiOkCacheableResource::NotModified);
        }
    }

    Ok(ApiOkCacheableResource::Ok(survey_response))
}<|MERGE_RESOLUTION|>--- conflicted
+++ resolved
@@ -112,9 +112,8 @@
     survey_id: i32,
     survey_response: Json<SurveyResponses>,
     responder: Uuid,
-<<<<<<< HEAD
     race_check: Option<RaceCheck>,
-) -> Result<(), ApiErrorResponse<SurveyResponseError>> {
+) -> Result<Json<()>, ApiErrorResponse<SurveyResponseError>> {
     if let Some(race_check) = race_check {
         let old_response = db
             .run(move |conn| {
@@ -134,9 +133,6 @@
         }
     }
 
-=======
-) -> Result<Json<()>, ApiErrorResponse<SurveyResponseError>> {
->>>>>>> 867738ac
     let survey = get_survey_from_db(&db, survey_id).await?;
 
     let survey_responses = survey_response.into_inner();
