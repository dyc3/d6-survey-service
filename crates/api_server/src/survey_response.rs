--- conflicted
+++ resolved
@@ -9,12 +9,8 @@
     db::{
         models::{NewSurveyResponse, PatchSurveyResponse, Survey, SurveyResponse, SurveyResponses},
         Storage,
-<<<<<<< HEAD
     }, cache::{RaceCheck, CacheCheck, Cacheable},
-=======
-    },
     validate::{Validate, ValidationError},
->>>>>>> 90e77d8f
 };
 
 #[typeshare]
@@ -118,7 +114,6 @@
     responder: Uuid,
     race_check: Option<RaceCheck>,
 ) -> Result<(), ApiErrorResponse<SurveyResponseError>> {
-<<<<<<< HEAD
     let old_response = db
         .run(move |conn| {
             crate::db::schema::responses::table
@@ -138,14 +133,11 @@
         }
     }
 
-    let survey_response = survey_response.into_inner();
-=======
     let survey = get_survey_from_db(&db, survey_id).await?;
 
     let survey_responses = survey_response.into_inner();
     (&survey.questions, &survey_responses).validate()?;
 
->>>>>>> 90e77d8f
     db.run(move |conn| {
         let patch_survey_response = PatchSurveyResponse {
             content: survey_responses,
